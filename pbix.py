--- conflicted
+++ resolved
@@ -8,19 +8,6 @@
 
 
 class pbix:
-<<<<<<< HEAD
-    def __init__(self,file_location=None) -> None:
-        self.visual_keys = ['id', 'x', 'y', 'z', 'width', 'height', 'config', 'filters', 'tabOrder', 'query', 'dataTransforms']
-        self.layout_keys = ['id', 'reportId', 'theme', 'filters', 'resourcePackages', 'sections', 'config', 'layoutOptimization', 'publicCustomVisuals', 'pods']     
-        self.layout_sections_keys = ['id', 'name', 'displayName', 'filters', 'ordinal', 'visualContainers', 'objectId', 'config', 'displayOption', 'width', 'height']
-        def try_recursive(location, initial_try):
-            try:
-                return location[initial_try]
-            except:
-                return None
-
-        #Get top level .pbix file items
-=======
     def __init__(self, file_location=None) -> None:
         file_metadata = {
             "Version": {"run": True, "encoding": "utf-16-le", "name": None},
@@ -34,7 +21,6 @@
             "SecurityBindings": {"run": False}
         }
         # Get top level .pbix file items
->>>>>>> 83b82f74
         if file_location is None:
             file_location = retrieve_pbix_file()
         else:
